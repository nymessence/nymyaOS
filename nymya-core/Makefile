<<<<<<< HEAD
# Define the build directories.
X86_64_BUILD_DIR := $(shell pwd)/kernel_syscalls/x86_64
ARM64_BUILD_DIR := $(shell pwd)/kernel_syscalls/arm64
KDIR := /lib/modules/$(shell uname -r)/build

# A simple target to clean up build artifacts.
.PHONY: clean
clean:
	@echo "Cleaning up..."
	rm -rf $(X86_64_BUILD_DIR) $(ARM64_BUILD_DIR) build libnymya.so

# This target prepares the directories and creates the sub-Makefiles.
.PHONY: prepare
prepare:
	@echo "Preparing build directories and sub-Makefiles..."
	mkdir -p $(X86_64_BUILD_DIR) $(ARM64_BUILD_DIR)
	# Create sub-Makefiles with obj-m directive for the kernel build system.
	@echo "obj-m := nymya_syscalls.o" > $(X86_64_BUILD_DIR)/Makefile
	@echo "obj-m := nymya_syscalls.o" > $(ARM64_BUILD_DIR)/Makefile
	@echo "All sub-Makefiles created."

# Target for the x86_64 kernel module.
# The `make -C` command now uses the dynamic KDIR.
.PHONY: kernel_x86_64
kernel_x86_64: prepare
	@echo "Building kernel module for x86_64..."
	$(MAKE) -C $(KDIR) M=$(X86_64_BUILD_DIR) ARCH=x86_64 modules

# Target for the ARM64 kernel module.
# The `make -C` command now uses the dynamic KDIR and a cross-compiler.
.PHONY: kernel_arm64
kernel_arm64: prepare
	@echo "Building kernel module for ARM64..."
	$(MAKE) -C $(KDIR) M=$(ARM64_BUILD_DIR) ARCH=arm64 CROSS_COMPILE=aarch64-linux-gnu- modules

# Target for userland code.
.PHONY: userland
userland:
	@echo "Building userland code..."
	mkdir -p build
	# We need to compile the C file into an object file first.
	gcc -c -fPIC -o build/nymya_syscalls.o nymya_syscalls.c
	# Then we link the object file to create the shared library.
	gcc -shared -o libnymya.so build/*.o

# Target for creating .deb packages.
.PHONY: deb
deb:
	@echo "Creating .deb packages (implement as needed)..."

# Default target for a full build.
.PHONY: all
all: clean prepare userland kernel_x86_64 kernel_arm64 deb
=======
# --- Toolchain & flags ---
CC             := gcc
# KERNEL_BUILD_DIR is now dynamically determined per-architecture for kernel modules
CFLAGS         := -Wall -fPIC -O2
LDFLAGS        := -shared

# --- Supported architectures ---
ARCHS          := arm64 x86_64

# --- Cross-compilers per arch ---
CROSS_COMPILE_arm64   := aarch64-linux-gnu-
CROSS_COMPILE_x86_64  :=

# --- Paths & names ---
INCLUDE_DIR    := .
SRC_DIR        := .
KERNEL_SRC_DIR := kernel_syscalls
OBJ_DIR        := build
LIB_NAME       := nymya
LIB_FILE       := lib$(LIB_NAME).so
KERNEL_MODULE  := nymya_syscalls.ko

INSTALL_LIB_DIR     := /usr/lib
INSTALL_INCLUDE_DIR := /usr/include/$(LIB_NAME)
INSTALL_KERNEL_DIR  := /lib/modules/$(shell uname -r)/extra

# --- Package metadata (from version.conf) ---
# NOTE: version.conf is not provided, so we assume these are set
VERSION       ?= 0.1.0
PKG_ARCH      ?= amd64
MAINTAINER    ?= Unknown <>
DESCRIPTION   := NymyaOS Core Syscall SDK

# --- .deb output dirs template ---
DEB_USERLAND_DIR := nymya-core-userland_$(VERSION)_$(PKG_ARCH)
DEB_KERNEL_DIR   := nymya-core-kernel_$(VERSION)_#ARCH#

# --- Userland sources & objects ---
# Exclude nymya_syscalls.c as it's a kernel module source
SOURCES := $(filter-out $(SRC_DIR)/nymya_syscalls.c,$(wildcard $(SRC_DIR)/*.c))
OBJECTS := $(patsubst $(SRC_DIR)/%.c,$(OBJ_DIR)/%.o,$(SOURCES))

# -----------------------------------------------------------------------------
# Default: build userland library
# -----------------------------------------------------------------------------
.PHONY: all userland $(OBJ_DIR) prepare
all: userland

userland: $(OBJ_DIR) $(LIB_FILE)

$(OBJ_DIR):
	# Clean and recreate the build directory to avoid permission issues.
	# If rm fails, make should stop here as subsequent steps will likely fail anyway.
	@rm -rf $(OBJ_DIR) || sudo rm -rf $(OBJ_DIR)
	@mkdir -p $(OBJ_DIR)

# New 'prepare' target: Ensures all necessary build directories are set up cleanly.
# This target explicitly cleans and recreates build directories.
prepare:
	@echo ">> Preparing build directories by cleaning and recreating..."
	# Clean and recreate userland build directory
	@rm -rf $(OBJ_DIR) || sudo rm -rf $(OBJ_DIR)
	@mkdir -p $(OBJ_DIR)
	# Clean and recreate kernel module directories for all architectures
	@for ARCH in $(ARCHS); do \
	  OUT_DIR=$(KERNEL_SRC_DIR)/$$ARCH; \
	  echo "  - Cleaning and creating $$OUT_DIR for $$ARCH"; \
	  rm -rf $$OUT_DIR || sudo rm -rf $$OUT_DIR; \
	  mkdir -p $$OUT_DIR; \
	done
	@echo "✅ All build directories prepared."

$(OBJ_DIR)/%.o: $(SRC_DIR)/%.c
	$(CC) $(CFLAGS) -I$(INCLUDE_DIR) -c $< -o $@

$(LIB_FILE): $(OBJECTS)
	$(CC) $(LDFLAGS) -o $@ $^

# -----------------------------------------------------------------------------
# Kernel module sources & objects
# -----------------------------------------------------------------------------
# Get all C files for the kernel module, excluding the ones for userland
KERNEL_SRCS := $(filter-out complex_conj.c complex_exp_i.c complex_im.c complex_mul.c complex_re.c fixed_complex_multiply.c fixed_conj.c fixed_cos.c fixed_point_cos.c fixed_point_sin.c fixed_sin.c, $(wildcard *.c))
KERNEL_OBJS := $(patsubst %.c,%.o,$(KERNEL_SRCS))

# --- Helper to get KERNEL_BUILD_DIR for a given architecture ---
# Standard and most reliable way to get the kernel build directory for external modules.
define GET_KERNEL_BUILD_DIR
  /lib/modules/$(shell uname -r)/build
endef

# -----------------------------------------------------------------------------
# Kernel module build for each architecture
# -----------------------------------------------------------------------------
.PHONY: kernel $(ARCHS)
kernel: $(ARCHS)

$(ARCHS):
	$(eval CCP := $(CROSS_COMPILE_$@))
	$(eval OUT_DIR := $(KERNEL_SRC_DIR)/$@)
	@echo "Building kernel module for $@ with CROSS_COMPILE='$(CCP)'"
	# Ensure the architecture-specific directory is completely removed and recreated fresh
	# If rm fails, make should stop here as subsequent steps will likely fail anyway.
	@rm -rf $(OUT_DIR) || sudo rm -rf $(OUT_DIR)
	@mkdir -p $(OUT_DIR)
	# Link all required C files into the architecture-specific directory
	@for f in $(KERNEL_SRCS); do ln -sf $(PWD)/$$f $(OUT_DIR)/; done
	# Link the nymya.h header file
	@ln -sf $(PWD)/nymya.h $(OUT_DIR)/
	# Generate the Makefile for the kernel build system
	@printf "obj-m := nymya_syscalls.o\n" > $(OUT_DIR)/Makefile
	@printf "nymya_syscalls-objs := " >> $(OUT_DIR)/Makefile
	@for obj in $(KERNEL_OBJS); do printf "$$obj "; done >> $(OUT_DIR)/Makefile
	@printf "\n" >> $(OUT_DIR)/Makefile

	# Get the correct KERNEL_BUILD_DIR for the target architecture
	$(eval CURRENT_ARCH_KBUILD_DIR := $(call GET_KERNEL_BUILD_DIR,$@))

	@echo "Using KERNEL_BUILD_DIR for $@: $(CURRENT_ARCH_KBUILD_DIR)"
	# Build the kernel module using the kernel build system.
	@$(MAKE) -C $(CURRENT_ARCH_KBUILD_DIR) M=$(PWD)/$(OUT_DIR) ARCH=$@ CROSS_COMPILE=$(CCP) modules

# -----------------------------------------------------------------------------
# Install & uninstall targets
# -----------------------------------------------------------------------------
.PHONY: install uninstall
install: userland kernel
	@echo ">> Installing userland library to $(INSTALL_LIB_DIR)"
	@mkdir -p $(INSTALL_LIB_DIR)
	@cp $(LIB_FILE) $(INSTALL_LIB_DIR)/
	@echo ">> Installing headers to $(INSTALL_INCLUDE_DIR)"
	@mkdir -p $(INSTALL_INCLUDE_DIR)
	@cp nymya.h $(INSTALL_INCLUDE_DIR)/
	@for ARCH in $(ARCHS); do \
	  MOD=$(KERNEL_SRC_DIR)/$$ARCH/$(KERNEL_MODULE); \
	  if [ -f $$MOD ]; then \
	    echo ">> Installing $$ARCH kernel module"; \
	    mkdir -p $(INSTALL_KERNEL_DIR); \
	    cp $$MOD $(INSTALL_KERNEL_DIR)/; \
	  else \
	    echo ">> $$ARCH kernel module not built, skipping"; \
	  fi; \
	done

uninstall:
	@echo ">> Uninstalling userland library"
	@rm -f $(INSTALL_LIB_DIR)/$(LIB_FILE)
	@echo ">> Removing headers"
	@rm -f $(INSTALL_INCLUDE_DIR)/nymya.h
	@echo ">> Removing kernel modules"
	@rm -f $(INSTALL_KERNEL_DIR)/$(KERNEL_MODULE)
	@depmod -a

# -----------------------------------------------------------------------------
# Cleaning build artifacts
# -----------------------------------------------------------------------------
.PHONY: clean print-kbuild-dir clean_dir
clean:
	@echo ">> Cleaning userland artifacts"
	@rm -rf $(OBJ_DIR) $(LIB_FILE) || sudo rm -rf $(OBJ_DIR) $(LIB_FILE)
	@echo ">> Cleaning kernel build artifacts"
	@for ARCH in $(ARCHS); do \
	  DIR=$(KERNEL_SRC_DIR)/$$ARCH; \
	  KBUILD_DIR_FOR_CLEAN=$$(/usr/bin/make -s -f $(MAKEFILE_LIST) print-kbuild-dir ARCH=$$ARCH); \
	  if [ -d "$$DIR" ]; then \
	    make -C $$KBUILD_DIR_FOR_CLEAN M=$$PWD/$$DIR ARCH=$$ARCH clean || true; \
	    rm -rf $$DIR || sudo rm -rf $$DIR; \
	  fi; \
	done

# New 'clean_dir' target: removes only the directories, similar to what 'clean' does for directories.
clean_dir:
	@echo ">> Cleaning build directories only..."
	@rm -rf $(OBJ_DIR) || sudo rm -rf $(OBJ_DIR)
	@for ARCH in $(ARCHS); do \
	  DIR=$(KERNEL_SRC_DIR)/$$ARCH; \
	  rm -rf $$DIR || sudo rm -rf $$DIR; \
	done
	@echo "✅ All build directories removed."

# Helper target to print KERNEL_BUILD_DIR for a given ARCH for use in shell scripts
# This allows shell commands to query the Makefile for the correct KBUILD_DIR
print-kbuild-dir:
	@echo $(call GET_KERNEL_BUILD_DIR,$(ARCH))

# -----------------------------------------------------------------------------
# .deb packaging for userland
# -----------------------------------------------------------------------------
.PHONY: deb-userland
deb-userland: userland
	@echo ">> Creating userland .deb"
	@rm -rf $(DEB_USERLAND_DIR) || sudo rm -rf $(DEB_USERLAND_DIR)
	@mkdir -p $(DEB_USERLAND_DIR)/DEBIAN \
	        $(DEB_USERLAND_DIR)/usr/lib \
	        $(DEB_USERLAND_DIR)/usr/include/$(LIB_NAME)
	@cp $(LIB_FILE) $(DEB_USERLAND_DIR)/usr/lib/
	@cp nymya.h    $(DEB_USERLAND_DIR)/usr/include/$(LIB_NAME)/
	@printf "Package: $(LIB_NAME)-core-userland\nVersion: $(VERSION)\nArchitecture: $(PKG_ARCH)\nMaintainer: $(MAINTAINER)\nDescription: $(DESCRIPTION) (Userland)\n" > $(DEB_USERLAND_DIR)/DEBIAN/control
	@dpkg-deb --build $(DEB_USERLAND_DIR)
	@echo "✅ Built $(DEB_USERLAND_DIR).deb"

# -----------------------------------------------------------------------------
# .deb packaging for kernel module
# -----------------------------------------------------------------------------
.PHONY: deb-kernel
deb-kernel: kernel
	@echo ">> Creating kernel .deb for each architecture"
	@for ARCH in $(ARCHS); do \
	  DEB_DIR=$$(echo $(DEB_KERNEL_DIR) | sed "s/#ARCH#/$${ARCH}/"); \
	  MOD_SRC=$(KERNEL_SRC_DIR)/$$ARCH/$(KERNEL_MODULE); \
	  echo "Building $$DEB_DIR.deb..."; \
	  rm -rf $$DEB_DIR || sudo rm -rf $$DEB_DIR; \
	  mkdir -p $$DEB_DIR/DEBIAN $$DEB_DIR/lib/modules/$(shell uname -r)/extra; \
	  if [ -f $$MOD_SRC ]; then \
	    cp $$MOD_SRC $$DEB_DIR/lib/modules/$(shell uname -r)/extra/; \
	    printf "Package: $(LIB_NAME)-core-kernel\nVersion: $(VERSION)\nArchitecture: $${ARCH}\nMaintainer: $(MAINTAINER)\nDescription: $(DESCRIPTION) (Kernel for $${ARCH})\n" > $$DEB_DIR/DEBIAN/control; \
	    dpkg-deb --build $$DEB_DIR; \
	    echo "✅ Built $$DEB_DIR.deb"; \
	  else \
	    echo "❌ Missing $$MOD_SRC, skipping"; \
	  fi; \
	done
>>>>>>> d85ba1aa

<|MERGE_RESOLUTION|>--- conflicted
+++ resolved
@@ -1,58 +1,3 @@
-<<<<<<< HEAD
-# Define the build directories.
-X86_64_BUILD_DIR := $(shell pwd)/kernel_syscalls/x86_64
-ARM64_BUILD_DIR := $(shell pwd)/kernel_syscalls/arm64
-KDIR := /lib/modules/$(shell uname -r)/build
-
-# A simple target to clean up build artifacts.
-.PHONY: clean
-clean:
-	@echo "Cleaning up..."
-	rm -rf $(X86_64_BUILD_DIR) $(ARM64_BUILD_DIR) build libnymya.so
-
-# This target prepares the directories and creates the sub-Makefiles.
-.PHONY: prepare
-prepare:
-	@echo "Preparing build directories and sub-Makefiles..."
-	mkdir -p $(X86_64_BUILD_DIR) $(ARM64_BUILD_DIR)
-	# Create sub-Makefiles with obj-m directive for the kernel build system.
-	@echo "obj-m := nymya_syscalls.o" > $(X86_64_BUILD_DIR)/Makefile
-	@echo "obj-m := nymya_syscalls.o" > $(ARM64_BUILD_DIR)/Makefile
-	@echo "All sub-Makefiles created."
-
-# Target for the x86_64 kernel module.
-# The `make -C` command now uses the dynamic KDIR.
-.PHONY: kernel_x86_64
-kernel_x86_64: prepare
-	@echo "Building kernel module for x86_64..."
-	$(MAKE) -C $(KDIR) M=$(X86_64_BUILD_DIR) ARCH=x86_64 modules
-
-# Target for the ARM64 kernel module.
-# The `make -C` command now uses the dynamic KDIR and a cross-compiler.
-.PHONY: kernel_arm64
-kernel_arm64: prepare
-	@echo "Building kernel module for ARM64..."
-	$(MAKE) -C $(KDIR) M=$(ARM64_BUILD_DIR) ARCH=arm64 CROSS_COMPILE=aarch64-linux-gnu- modules
-
-# Target for userland code.
-.PHONY: userland
-userland:
-	@echo "Building userland code..."
-	mkdir -p build
-	# We need to compile the C file into an object file first.
-	gcc -c -fPIC -o build/nymya_syscalls.o nymya_syscalls.c
-	# Then we link the object file to create the shared library.
-	gcc -shared -o libnymya.so build/*.o
-
-# Target for creating .deb packages.
-.PHONY: deb
-deb:
-	@echo "Creating .deb packages (implement as needed)..."
-
-# Default target for a full build.
-.PHONY: all
-all: clean prepare userland kernel_x86_64 kernel_arm64 deb
-=======
 # --- Toolchain & flags ---
 CC             := gcc
 # KERNEL_BUILD_DIR is now dynamically determined per-architecture for kernel modules
@@ -275,5 +220,10 @@
 	    echo "❌ Missing $$MOD_SRC, skipping"; \
 	  fi; \
 	done
->>>>>>> d85ba1aa
-
+
+# -----------------------------------------------------------------------------
+# Meta-targets
+# -----------------------------------------------------------------------------
+.PHONY: deb-all deb
+deb-all: deb-userland deb-kernel
+deb: deb-all